--- conflicted
+++ resolved
@@ -84,13 +84,10 @@
       },
       body: JSON.stringify(payload)
     }).then(res => {
-<<<<<<< HEAD
+
       var contentType = res.headers._headers['content-type'][0];
       // Avatax currently responds with a Content-Type of 'test/csv' NOT 'text/csv'
       if (contentType === 'application/vnd.ms-excel' || /te[xs]t\/csv/.test(contentType)) {
-=======
-      if (res.headers._headers['content-type'][0] === 'application/vnd.ms-excel') {
->>>>>>> cabdb634
         return res;
       }
       return res.json();
