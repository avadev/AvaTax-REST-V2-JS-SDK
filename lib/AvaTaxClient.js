--- conflicted
+++ resolved
@@ -10,11 +10,7 @@
  * @author     Ted Spence <ted.spence@avalara.com>
  * @copyright  2004-2018 Avalara, Inc.
  * @license    https://www.apache.org/licenses/LICENSE-2.0
-<<<<<<< HEAD
- * @version    19.2.0
-=======
  * @version    19.1.1
->>>>>>> 8cd3f930
  * @link       https://github.com/avadev/AvaTax-REST-V2-JS-SDK
  */
 
@@ -45,11 +41,7 @@
       appName +
       '; ' +
       appVersion +
-<<<<<<< HEAD
-      '; JavascriptSdk; 19.2.0; ' +
-=======
       '; JavascriptSdk; 19.1.1; ' +
->>>>>>> 8cd3f930
       machineName;
   }
 
@@ -92,12 +84,8 @@
       },
       body: JSON.stringify(payload)
     }).then(res => {
-<<<<<<< HEAD
-      if (res.headers._headers['content-type'][0] === 'application/vnd.ms-excel') {
-=======
       var contentType = res.headers._headers['content-type'][0];
       if (contentType === 'application/vnd.ms-excel' || contentType === 'text/csv') {
->>>>>>> 8cd3f930
         return res;
       }
       return res.json();
