{
  "name": "avatax",
<<<<<<< HEAD
  "version": "21.3.0",
=======
  "version": "21.2.1",
>>>>>>> 1f334bb4
  "description": "AvaTax v2 SDK for languages using JavaScript",
  "main": "index.js",
  "homepage": "https://github.com/avadev/AvaTax-REST-V2-JS-SDK",
  "repository": {
    "type": "git",
    "url": "git://github.com/avadev/AvaTax-REST-V2-JS-SDK.git"
  },
  "scripts": {
    "build": "rm -rf ./.build && babel lib -d .build/lib && babel index.js --out-file .build/index.js && cp package.json ./.build && cp README.md ./.build",
    "build-win": "babel lib -d .build/lib && babel index.js --out-file .build/index.js && copy package.json .build && copy README.md .build",
    "test": "jest",
    "lint": "eslint lib/**/*.js test/**/*.js --cache",
    "format": "prettier --single-quote --write ./test/**/*.js ./lib/*.js ./lib/**/*.js",
    "publish": "npm publish ./.build"
  },
  "keywords": [
    "avalara",
    "avatax"
  ],
  "author": "Justin Soliz, Genevieve Conty",
  "license": "Apache-2.0",
  "dependencies": {
    "isomorphic-fetch": "^2.2.1",
    "json-bigint": "^1.0.0"
  },
  "devDependencies": {
    "babel-cli": "^6.22.2",
    "babel-jest": "^18.0.0",
    "babel-plugin-transform-object-rest-spread": "^6.23.0",
    "babel-preset-es2015": "^6.22.0",
    "eslint": "^4.0.0",
    "jest": "^18.1.0",
    "moment": "^2.20.1",
    "nock": "^9.0.2",
    "node-uuid": "^1.4.8",
    "prettier": "^1.4.4"
  }
}<|MERGE_RESOLUTION|>--- conflicted
+++ resolved
@@ -1,10 +1,6 @@
 {
   "name": "avatax",
-<<<<<<< HEAD
   "version": "21.3.0",
-=======
-  "version": "21.2.1",
->>>>>>> 1f334bb4
   "description": "AvaTax v2 SDK for languages using JavaScript",
   "main": "index.js",
   "homepage": "https://github.com/avadev/AvaTax-REST-V2-JS-SDK",
