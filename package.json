--- conflicted
+++ resolved
@@ -1,10 +1,6 @@
 {
   "name": "avatax",
-<<<<<<< HEAD
-  "version": "17.12.0",
-=======
   "version": "18.3.0",
->>>>>>> 56d63950
   "description": "AvaTax v2 SDK for languages using JavaScript",
   "main": "index.js",
   "homepage": "https://github.com/avadev/AvaTax-REST-V2-JS-SDK",
